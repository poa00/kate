/*
    SPDX-FileCopyrightText: 2022 Waqar Ahmed <waqar.17a@gmail.com>

    SPDX-License-Identifier: LGPL-2.0-or-later
*/

#include "kateapp.h"

#include <QObject>
#include <QTemporaryDir>

#include <memory>

class KateApp;
class KateViewSpace;
class KateViewManager;

class KateViewManagementTests : public QObject
{
    Q_OBJECT

public:
    KateViewManagementTests(QObject *parent = nullptr);

private Q_SLOTS:
    void testSingleViewspaceDoesntCloseWhenLastViewClosed();
    void testViewspaceClosesWhenLastViewClosed();
    void testViewspaceClosesWhenThereIsWidget();
    void testMoveViewBetweenViewspaces();
    void testTwoMainWindowsCloseInitialDocument1();
    void testTwoMainWindowsCloseInitialDocument2();
    void testTwoMainWindowsCloseInitialDocument3();
    void testTabLRUWithWidgets();
    void testViewChangedEmittedOnAddWidget();
    void testWidgetAddedEmittedOnAddWidget();
    void testWidgetRemovedEmittedOnRemoveWidget();
    void testActivateNotAddedWidget();
    void testBug460613();
    void testWindowsClosesDocuments();
    void testTabBarHidesShows();
<<<<<<< HEAD
    void testNewWindowHasSameGlobalOptions();
=======
    void testBug465811();
    void testBug465807();
    void testBug465808();
>>>>>>> f417673d

private:
    class QTemporaryDir *m_tempdir;
    std::unique_ptr<KateApp> app;
};<|MERGE_RESOLUTION|>--- conflicted
+++ resolved
@@ -38,13 +38,10 @@
     void testBug460613();
     void testWindowsClosesDocuments();
     void testTabBarHidesShows();
-<<<<<<< HEAD
     void testNewWindowHasSameGlobalOptions();
-=======
     void testBug465811();
     void testBug465807();
     void testBug465808();
->>>>>>> f417673d
 
 private:
     class QTemporaryDir *m_tempdir;
