/*
    SPDX-FileCopyrightText: 2022 Waqar Ahmed <waqar.17a@gmail.com>

    SPDX-License-Identifier: LGPL-2.0-or-later
*/
#include "kate_view_mgmt_tests.h"
#include "katemainwindow.h"
#include "kateviewspace.h"
#include "ktexteditor_utils.h"

#include <KLocalizedString>
#include <KTextEditor/Editor>

#include <QCommandLineParser>
#include <QPointer>
#include <QSignalSpy>
#include <QTest>

QTEST_MAIN(KateViewManagementTests)

static bool viewspaceContainsView(KateViewSpace *vs, KTextEditor::View *v)
{
    return vs->hasDocument(v->document());
}

static int tabIdxForDoc(QTabBar *t, KTextEditor::Document *d)
{
    Q_ASSERT(t);
    for (int i = 0; i < t->count(); ++i) {
        if (t->tabData(i).value<DocOrWidget>().doc() == d)
            return i;
    }
    return -1;
}

KateViewManagementTests::KateViewManagementTests(QObject *)
{
    // ensure ui file can be found and the translation domain is set to avoid warnings
    qApp->setApplicationName(QStringLiteral("kate"));
    KLocalizedString::setApplicationDomain("kate");

    m_tempdir = new QTemporaryDir;
    QVERIFY(m_tempdir->isValid());

    // ensure we use some dummy config
    KConfig::setMainConfigName(m_tempdir->path() + QStringLiteral("/testconfigfilerc"));

    // create KWrite variant to avoid plugin loading!
    static QCommandLineParser parser;
    app = std::make_unique<KateApp>(parser, KateApp::ApplicationKWrite, m_tempdir->path());
}

void KateViewManagementTests::testSingleViewspaceDoesntCloseWhenLastViewClosed()
{
    app->sessionManager()->sessionNew();
    app->activeKateMainWindow()->viewManager()->slotDocumentNew();

    // Test that if we have 1 viewspaces then
    // closing the last view doesn't close the viewspace

    auto mw = app->activeKateMainWindow();
    auto vm = mw->viewManager();

    // Initially we have one viewspace and one view
    QCOMPARE(vm->m_views.size(), 1);
    QCOMPARE(vm->m_viewSpaceList.size(), 1);

    // close active view
    vm->closeView(vm->activeView());

    // still same
    QCOMPARE(vm->m_views.size(), 0);
    QCOMPARE(vm->m_viewSpaceList.size(), 1);
}

void KateViewManagementTests::testViewspaceClosesWhenLastViewClosed()
{
    app->sessionManager()->sessionNew();
    app->activeKateMainWindow()->viewManager()->slotDocumentNew();

    // Test that if we have greater than 1 viewspaces then
    // closing the last view in a viewspace closes that view
    // space

    auto mw = app->activeKateMainWindow();
    auto vm = mw->viewManager();

    // Initially we have one viewspace
    QCOMPARE(vm->m_viewSpaceList.size(), 1);

    vm->slotSplitViewSpaceVert();

    // Now we have two
    QCOMPARE(vm->m_viewSpaceList.size(), 2);
    // and two views, one in each viewspace
    QCOMPARE(vm->m_views.size(), 2);

    // close active view
    vm->closeView(vm->activeView());

    QCOMPARE(vm->m_views.size(), 1);
    QCOMPARE(vm->m_viewSpaceList.size(), 1);
}

void KateViewManagementTests::testViewspaceClosesWhenThereIsWidget()
{
    app->sessionManager()->sessionNew();
    app->activeKateMainWindow()->viewManager()->slotDocumentNew();

    // Test that if we have greater than 1 viewspaces then
    // closing the last view in a viewspace closes that view
    // space

    KateMainWindow *mw = app->activeKateMainWindow();
    auto vm = mw->viewManager();
    QCOMPARE(vm->m_viewSpaceList.size(), 1);

    vm->slotSplitViewSpaceVert();
    // Now we have two viewspaces
    QCOMPARE(vm->m_viewSpaceList.size(), 2);
    auto *leftVS = vm->m_viewSpaceList[0];
    auto *rightVS = vm->m_viewSpaceList[1];
    QCOMPARE(rightVS, vm->activeViewSpace());

    // add a widget
    QPointer<QWidget> widget = new QWidget;
    Utils::addWidget(widget, app->activeMainWindow());
    // active viewspace remains the same
    QCOMPARE(vm->m_viewSpaceList[1], vm->activeViewSpace());
    // the widget should be active in activeViewSpace
    QCOMPARE(vm->activeViewSpace()->currentWidget(), widget);
    // activeView() should be nullptr
    QVERIFY(!vm->activeView());

    // there should still be 2 views
    // widget is not counted in views
    QCOMPARE(vm->m_views.size(), 2);

    const auto sortedViews = vm->views();
    QCOMPARE(sortedViews.size(), 2);

    // ensure we know where both of the views are and
    // we close the right one
    QVERIFY(viewspaceContainsView(rightVS, sortedViews.at(0)));
    QVERIFY(viewspaceContainsView(leftVS, sortedViews.at(1)));

    // Make the KTE::view in right viewspace active
    vm->activateView(sortedViews.at(0));
    QVERIFY(vm->activeView() == sortedViews.at(0));

    // close active view
    vm->closeView(vm->activeView());

    // one view left, but two viewspaces
    QCOMPARE(vm->m_views.size(), 1);
    QCOMPARE(vm->m_viewSpaceList.size(), 2);

    // close the widget!
    QVERIFY(vm->removeWidget(widget));
    QTest::qWait(100);
    QVERIFY(!widget); // widget should be gone

    // only one viewspace should be left now
    QCOMPARE(vm->m_views.size(), 1);
    QCOMPARE(vm->m_viewSpaceList.size(), 1);
}

void KateViewManagementTests::testMoveViewBetweenViewspaces()
{
    app->sessionManager()->sessionNew();
    app->activeKateMainWindow()->viewManager()->slotDocumentNew();

    KateMainWindow *mw = app->activeKateMainWindow();
    auto vm = mw->viewManager();
    vm->slotSplitViewSpaceVert();

    // we have two viewspaces with 2 views
    QCOMPARE(vm->m_viewSpaceList.size(), 2);
    QCOMPARE(vm->m_views.size(), 2);

    auto src = vm->activeViewSpace();
    auto dest = vm->m_viewSpaceList.front();
    QVERIFY(src != dest);
    vm->moveViewToViewSpace(dest, src, vm->activeView()->document());
    qApp->processEvents();

    // after moving we should have 2 views but only one viewspace left
    QCOMPARE(vm->m_viewSpaceList.size(), 1);
    QCOMPARE(vm->m_views.size(), 2);
}

void KateViewManagementTests::testTwoMainWindowsCloseInitialDocument1()
{
    app->sessionManager()->sessionNew();
    app->activeKateMainWindow()->viewManager()->slotDocumentNew();

    // get first main window
    KateMainWindow *first = app->activeKateMainWindow();
    QVERIFY(first);

    // create a second one
    std::unique_ptr<KateMainWindow> second(app->newMainWindow());
    QVERIFY(second);

    // close the initial document
    QVERIFY(app->closeDocument(first->viewManager()->activeView()->document()));

    // create a new document, this did crash due to empty view space
    second->viewManager()->slotDocumentNew();
}

void KateViewManagementTests::testTwoMainWindowsCloseInitialDocument2()
{
    app->sessionManager()->sessionNew();
    app->activeKateMainWindow()->viewManager()->slotDocumentNew();

    // get first main window
    KateMainWindow *first = app->activeKateMainWindow();
    QVERIFY(first);

    // create a second one
    std::unique_ptr<KateMainWindow> second(app->newMainWindow());
    QVERIFY(second);

    // close the initial document tab in second window
    second->viewManager()->activeViewSpace()->closeDocument(first->viewManager()->activeView()->document());

    // create a new document, this did crash due to empty view space
    second->viewManager()->slotDocumentNew();
}

void KateViewManagementTests::testTwoMainWindowsCloseInitialDocument3()
{
    app->sessionManager()->sessionNew();
    app->activeKateMainWindow()->viewManager()->slotDocumentNew();

    // get first main window
    KateMainWindow *first = app->activeKateMainWindow();
    QVERIFY(first);

    // create a second one
    std::unique_ptr<KateMainWindow> second(app->newMainWindow());
    QVERIFY(second);

    // close the initial document tab in second window
    second->viewManager()->closeView(second->viewManager()->activeView());

    // create a new document, this did crash due to empty view space
    second->viewManager()->slotDocumentNew();
}

void KateViewManagementTests::testTabLRUWithWidgets()
{
    app->sessionManager()->sessionNew();
    app->activeKateMainWindow()->viewManager()->slotDocumentNew();

    // get first main window
    KateMainWindow *mw = app->activeKateMainWindow();
    auto vm = mw->viewManager();
    auto vs = vm->activeViewSpace();

    auto view1 = vm->createView(nullptr);
    auto view2 = vm->createView(nullptr);

    QCOMPARE(vs->m_registeredDocuments.size(), 3);
    // view2 should be active
    QCOMPARE(vm->activeView(), view2);

    // Add a widget
    QWidget *widget = new QWidget;
    widget->setObjectName(QStringLiteral("widget"));
    Utils::addWidget(widget, app->activeMainWindow());
    QCOMPARE(vs->currentWidget(), widget);
    // There should be no activeView
    QVERIFY(!vm->activeView());

    QCOMPARE(vs->m_registeredDocuments.size(), 4);
    // activate view1
    vm->activateView(view1->document());
    QVERIFY(vm->activeView());

    // activate widget again
    QCOMPARE(vs->currentWidget(), nullptr);
    vm->activateWidget(widget);
    QCOMPARE(vs->currentWidget(), widget);
    QVERIFY(!vm->activeView());

    // close "widget"
    vm->slotDocumentClose();

    // on closing the widget we should fallback to view1
    // as it was the last visited view
    QCOMPARE(vs->m_registeredDocuments.size(), 3);
    QCOMPARE(vm->activeView(), view1);
    vm->slotDocumentClose();
    // and view2 after closing view1
    QCOMPARE(vs->m_registeredDocuments.size(), 2);
    QCOMPARE(vm->activeView(), view2);
}

void KateViewManagementTests::testViewChangedEmittedOnAddWidget()
{
    app->sessionManager()->sessionNew();
    auto kmw = app->activeMainWindow();
    QSignalSpy spy(kmw, &KTextEditor::MainWindow::viewChanged);
    Utils::addWidget(new QWidget, kmw);
    spy.wait();
    QVERIFY(spy.count() == 1);
}

void KateViewManagementTests::testWidgetAddedEmittedOnAddWidget()
{
    app->sessionManager()->sessionNew();
    QSignalSpy spy(app->activeMainWindow()->window(), SIGNAL(widgetAdded(QWidget *)));
    Utils::addWidget(new QWidget, app->activeMainWindow());
    spy.wait();
    QVERIFY(spy.count() == 1);
}

void KateViewManagementTests::testWidgetRemovedEmittedOnRemoveWidget()
{
    app->sessionManager()->sessionNew();
    auto mw = app->activeMainWindow()->window();
    QSignalSpy spy(mw, SIGNAL(widgetRemoved(QWidget *)));
    auto w = new QWidget;
    Utils::addWidget(w, app->activeMainWindow());
    QMetaObject::invokeMethod(mw, "removeWidget", Q_ARG(QWidget *, w));
    spy.wait();
    QVERIFY(spy.count() == 1);
}

void KateViewManagementTests::testActivateNotAddedWidget()
{
    app->sessionManager()->sessionNew();
    auto kmw = app->activeMainWindow();
    auto mw = app->activeMainWindow()->window();
    QSignalSpy spy(mw, SIGNAL(widgetAdded(QWidget *)));
    QSignalSpy spy1(kmw, &KTextEditor::MainWindow::viewChanged);
    auto w = new QWidget;
    QMetaObject::invokeMethod(mw, "activateWidget", Q_ARG(QWidget *, w));
    spy.wait();
    spy1.wait();
    QVERIFY(spy.count() == 1);
    QVERIFY(spy1.count() == 1);
}

void KateViewManagementTests::testBug460613()
{
    // See the bug for details
    // This test basically splits into two viewspaces
    // Both viewspaces have 1 view
    // Adds a new doc to first viewsace and activates
    // and then adds the same doc to second viewspace
    // without activation
    // TEST: closing the doc should only close it
    // in the first viewspace, not second as well!
    // TEST: closing the doc without view should work

    app->sessionManager()->sessionNew();
    KateMainWindow *mw = app->activeKateMainWindow();
    auto vm = mw->viewManager();
    vm->createView(nullptr);

    vm->slotSplitViewSpaceVert();
    QCOMPARE(vm->m_viewSpaceList.size(), 2);

    auto vs1 = *vm->m_viewSpaceList.begin();
    auto vs2 = *(vm->m_viewSpaceList.begin() + 1);

    vm->setActiveSpace(vs1);
    vs1->createNewDocument();
    QCOMPARE(vm->activeView(), vs1->currentView());

    KTextEditor::Document *doc = vm->activeView()->document();
    vs2->registerDocument(doc); // registered, but has no view yet

    vm->slotDocumentClose();

    // The doc should still be there in the second viewspace
    QVERIFY(vs2->m_registeredDocuments.contains(doc));

    // Try to close the doc in second viewspace
    vs2->closeDocument(doc);
    QVERIFY(!vs2->hasDocument(doc));
}

void KateViewManagementTests::testWindowsClosesDocuments()
{
    app->sessionManager()->sessionNew();
    app->activeKateMainWindow()->viewManager()->slotDocumentNew();
    QCOMPARE(app->documentManager()->documentList().size(), 1);

    // get first main window
    KateMainWindow *first = app->activeKateMainWindow();
    QVERIFY(first);

    // create a second one, shall not create a new document
    KateMainWindow *second = app->newMainWindow();
    QCOMPARE(app->documentManager()->documentList().size(), 1);
    QVERIFY(second);

    // second window shall have a new document
    second->viewManager()->slotDocumentNew();
    QCOMPARE(app->documentManager()->documentList().size(), 2);

    // if we close the second window, the second document shall be gone
    delete second;
    QCOMPARE(app->documentManager()->documentList().size(), 1);
}

void KateViewManagementTests::testTabBarHidesShows()
{
    app->sessionManager()->sessionNew();
    KateMainWindow *mw = app->activeKateMainWindow();
    auto vm = mw->viewManager();
    vm->slotCloseOtherViews();
    auto vs = vm->activeViewSpace();
    // close everything
    for (int i = 0; i < vs->numberOfRegisteredDocuments(); ++i) {
        vm->slotDocumentClose();
    }
    QTabBar *tabs = vs->m_tabBar;
    vs->m_autoHideTabBar = true;
    vs->tabBarToggled();

    vm->slotDocumentClose();

    app->activeKateMainWindow()->viewManager()->slotDocumentNew();
    QCOMPARE(tabs->count(), 1);
    QVERIFY(tabs->isHidden()); // only 1 => hide

    app->activeKateMainWindow()->viewManager()->slotDocumentNew();
    QCOMPARE(tabs->count(), 2);
    QVERIFY(!tabs->isHidden()); // 2 => show

    vm->slotDocumentClose();
    QCOMPARE(tabs->count(), 1);
    QVERIFY(!vs->m_tabBar->isVisible()); // 1 -> hide

    Utils::addWidget(new QWidget, app->activeMainWindow());
    QVERIFY(vs->m_tabBar->isVisible()); // 1 + widget => show

    vm->slotDocumentClose();
    QVERIFY(!vs->m_tabBar->isVisible()); // 1 -> hide

    vm->splitViewSpace();
    auto *secondVS = vm->activeViewSpace();
    QVERIFY(secondVS != vs);

    // if one viewspace has more than 1 tab and its
    // tabbar is visible, all other viewspaces shall
    // also have visible tabbars

    // make first vs active and create a doc in it
    // Expect: both viewspaces have tabbar visible
    vm->setActiveSpace(vs);
    vm->slotDocumentNew();
    QCOMPARE(vs->m_tabBar->count(), 2);
    QVERIFY(!vs->m_tabBar->isHidden());
    QCOMPARE(secondVS->m_tabBar->count(), 1);
    QVERIFY(!secondVS->m_tabBar->isHidden());

    // Expect both have tabbar hidden
    vm->slotDocumentClose();
    QVERIFY(vs->m_tabBar->isHidden());
    QVERIFY(secondVS->m_tabBar->isHidden());
}

<<<<<<< HEAD
void KateViewManagementTests::testNewWindowHasSameGlobalOptions()
{
    /**
     * - One mainwindow open with tabbar visible
     * - User hides tabbar
     * - Then creates a new window
     * => TEST: new window should have the tabbar hidden
     */
    app->sessionManager()->sessionNew();
    KateMainWindow *mw = app->activeKateMainWindow();
    mw->openUrl(QUrl());
    mw->openUrl(QUrl());
    QAction *act = mw->action("settings_show_tab_bar");
    QVERIFY(act && act->isCheckable());
    const bool state = act->isChecked();
    qDebug() << "v" << mw->viewManager()->activeViewSpace()->m_tabBar->isVisible() << act->isChecked();
    act->setChecked(!state);
    QVERIFY(mw->viewManager()->activeViewSpace()->m_tabBar->isVisible() == act->isChecked());
    qDebug() << "v" << mw->viewManager()->activeViewSpace()->m_tabBar->isVisible() << act->isChecked();

    // create new window
    std::unique_ptr<KateMainWindow> w2(app->newMainWindow(KateApp::self()->sessionManager()->activeSession()->config()));
    w2->openUrl(QUrl());
    w2->openUrl(QUrl());
    QCOMPARE(w2->viewManager()->activeViewSpace()->m_tabBar->isVisible(), mw->viewManager()->activeViewSpace()->m_tabBar->isVisible());
=======
void KateViewManagementTests::testBug465811()
{
    app->sessionManager()->sessionNew();
    KateMainWindow *mw = app->activeKateMainWindow();
    auto vm = mw->viewManager();
    auto v1 = vm->createView(nullptr);
    auto v2 = vm->createView(nullptr);

    vm->slotSplitViewSpaceVert();
    QCOMPARE(vm->m_viewSpaceList.size(), 2);

    auto vs1 = *vm->m_viewSpaceList.begin();
    auto vs2 = *(vm->m_viewSpaceList.begin() + 1);

    // on creation there is already a view copied from first viewspace
    QCOMPARE(vs1->m_docToView.size(), 2);
    QCOMPARE(vs2->m_docToView.size(), 1);
    QCOMPARE(vs2->m_docToView.begin()->second->document(), v2->document());

    // Add an unactivated doc to the second viewspace meaning
    // there is a doc but no view for it yet
    KTextEditor::Document *doc = v1->document();
    QVERIFY(doc != v2->document());
    vs2->registerDocument(doc);

    // Activate first viewspace
    vm->setActiveSpace(vs1);

    // Precondition checks
    QCOMPARE(vm->activeViewSpace(), vs1);
    QCOMPARE(vs1->m_docToView.size(), 2);
    QCOMPARE(vs2->m_docToView.size(), 1); // 1 view
    QCOMPARE(vs2->m_registeredDocuments.size(), 2); // 2 docs available

    // Close the active tab of second viewspace(which is inactive)
    vs2->closeTabRequest(0);
    // The second document's view should be created, instead of it being created in the
    // active viewspace
    QCOMPARE(vs2->m_docToView.size(), 1);
}

void KateViewManagementTests::testBug465807()
{
    app->sessionManager()->sessionNew();
    KateMainWindow *mw = app->activeKateMainWindow();
    auto vm = mw->viewManager();
    auto v1 = vm->createView(nullptr);
    auto v2 = vm->createView(nullptr);

    vm->slotSplitViewSpaceVert();
    QCOMPARE(vm->m_viewSpaceList.size(), 2);

    auto vs1 = *vm->m_viewSpaceList.begin();
    auto vs2 = *(vm->m_viewSpaceList.begin() + 1);

    // on creation there is already a view copied from first viewspace
    QCOMPARE(vs1->m_docToView.size(), 2);
    QCOMPARE(vs2->m_docToView.size(), 1);
    QCOMPARE(vs2->m_docToView.begin()->second->document(), v2->document());

    vm->setActiveSpace(vs1);
    vm->activateView(v1);

    QCOMPARE(vs1->m_tabBar->tabData(0).value<DocOrWidget>().doc(), v1->document());
    vs1->closeTabRequest(0);

    QCOMPARE(vm->activeViewSpace(), vs1);
    QCOMPARE(vm->activeView(), v2);
}

void KateViewManagementTests::testBug465808()
{
    app->sessionManager()->sessionNew();
    KateMainWindow *mw = app->activeKateMainWindow();
    auto vm = mw->viewManager();
    auto v1 = vm->createView(nullptr);
    auto v2 = vm->createView(nullptr);

    vm->slotSplitViewSpaceVert();
    QCOMPARE(vm->m_viewSpaceList.size(), 2);

    auto vs1 = *vm->m_viewSpaceList.begin();
    auto vs2 = *(vm->m_viewSpaceList.begin() + 1);

    // on creation there is already a view copied from first viewspace
    QCOMPARE(vs1->m_docToView.size(), 2);
    QCOMPARE(vs2->m_docToView.size(), 1);
    QCOMPARE(vs2->m_docToView.begin()->second->document(), v2->document());

    // Switch back to v1
    vm->setActiveSpace(vs1);
    vm->activateView(v1);

    // Switch to second viewspace and create a view there
    vm->setActiveSpace(vs2);
    auto v3 = vm->createView();
    QCOMPARE(vs2->currentView(), v3);

    // Now vs1 has v1 active and vs2 has v3 active,
    // v2 with same doc exists in both viewspaces

    // switch to first viewspace
    vm->setActiveSpace(vs1);
    QCOMPARE(vs1->currentView(), v1);

    // while vs1 is active, close v3 of vs2
    int idx = tabIdxForDoc(vs2->m_tabBar, v3->document());
    QVERIFY(idx != -1);
    vs2->closeTabRequest(idx);

    // Closing the tab should not change the view in vs1
    QCOMPARE(vs1->currentView(), v1);
>>>>>>> f417673d
}<|MERGE_RESOLUTION|>--- conflicted
+++ resolved
@@ -466,7 +466,6 @@
     QVERIFY(secondVS->m_tabBar->isHidden());
 }
 
-<<<<<<< HEAD
 void KateViewManagementTests::testNewWindowHasSameGlobalOptions()
 {
     /**
@@ -492,7 +491,8 @@
     w2->openUrl(QUrl());
     w2->openUrl(QUrl());
     QCOMPARE(w2->viewManager()->activeViewSpace()->m_tabBar->isVisible(), mw->viewManager()->activeViewSpace()->m_tabBar->isVisible());
-=======
+}
+
 void KateViewManagementTests::testBug465811()
 {
     app->sessionManager()->sessionNew();
@@ -605,5 +605,4 @@
 
     // Closing the tab should not change the view in vs1
     QCOMPARE(vs1->currentView(), v1);
->>>>>>> f417673d
 }