<<<<<<< HEAD
# detect additional frameworks
find_package(KF5 "${KF5_DEP_VERSION}" OPTIONAL_COMPONENTS Wallet Plasma Service ItemModels ThreadWeaver NewStuff IconThemes GuiAddons)

set_package_properties(KF5Wallet PROPERTIES PURPOSE "Required to build the katesql addon")
set_package_properties(KF5Plasma PROPERTIES PURPOSE "Required to build the sessionapplet addon")
set_package_properties(KF5Service PROPERTIES PURPOSE "Required to build the sessionapplet addon")
set_package_properties(KF5ItemModels PROPERTIES PURPOSE "Required to build the project, konsole addon")
set_package_properties(KF5ThreadWeaver PROPERTIES PURPOSE "Required to build the project addon")
set_package_properties(KF5NewStuff PROPERTIES PURPOSE "Required to build the snippets and project addons")

# document switcher
ecm_optional_add_subdirectory (filetree)

# search in open documents and files
ecm_optional_add_subdirectory (search)

# ALT+Tab like tab switcher
ecm_optional_add_subdirectory (tabswitcher)

# ctags
ecm_optional_add_subdirectory (kate-ctags)

# backtrace
ecm_optional_add_subdirectory (backtracebrowser)

# file browser
ecm_optional_add_subdirectory (filebrowser)

# xml completion
ecm_optional_add_subdirectory (xmltools)

# XML Validation plugin
ecm_optional_add_subdirectory (xmlcheck)

# open header matching to current file
ecm_optional_add_subdirectory (openheader)

# debugger plugin, needs windows love, guarded until ported to win32
if (NOT WIN32)
    ecm_optional_add_subdirectory (gdbplugin)
endif ()

# list symbols and functions in a file
ecm_optional_add_subdirectory (symbolviewer)

# replicode integration
ecm_optional_add_subdirectory (replicode)

# pipe text through some external command
ecm_optional_add_subdirectory (textfilter)

if(NOT KF5TextEditor_VERSION VERSION_LESS 5.57.0)
    # external tools
    ecm_optional_add_subdirectory (externaltools)
endif()

# Rust complection plugin
ecm_optional_add_subdirectory (rustcompletion)

# D completion plugin
ecm_optional_add_subdirectory (lumen)

# build plugin
ecm_optional_add_subdirectory (katebuild-plugin)

# close document except this one (or similar)
ecm_optional_add_subdirectory (close-except-like)

if(KF5Wallet_FOUND)
    # kate sql
    ecm_optional_add_subdirectory (katesql)
endif()

if(KF5NewStuff_FOUND)
    # snippets
    ecm_optional_add_subdirectory (snippets)
endif()

# live preview of sources in target format
ecm_optional_add_subdirectory (preview)

# terminal tool view
if(KF5Service_FOUND AND NOT WIN32)
    ecm_optional_add_subdirectory (konsole)
endif()

if(KF5ItemModels_FOUND AND KF5ThreadWeaver_FOUND AND KF5NewStuff_FOUND)
    # small & smart project manager
    ecm_optional_add_subdirectory (project)
endif()

if (KF5Plasma_FOUND AND KF5Service_FOUND)
    ecm_optional_add_subdirectory (sessionapplet)
endif()
=======
# Most plugins will need to link against KF5TextEditor to have access to its plugin interface.
find_package(KF5TextEditor QUIET REQUIRED)

ecm_optional_add_subdirectory(backtracebrowser)
ecm_optional_add_subdirectory(close-except-like) # Close all documents except this one (or similar).
ecm_optional_add_subdirectory(filebrowser)
ecm_optional_add_subdirectory(filetree)
ecm_optional_add_subdirectory(gdbplugin) 
ecm_optional_add_subdirectory(kate-ctags)
ecm_optional_add_subdirectory(katebuild-plugin)
ecm_optional_add_subdirectory(katesql) 
ecm_optional_add_subdirectory(konsole)
ecm_optional_add_subdirectory(lspclient) # Language Server Protocol (LSP) client plugin.
ecm_optional_add_subdirectory(lumen) # D completion
ecm_optional_add_subdirectory(openheader) # Open header matching to current file.
ecm_optional_add_subdirectory(preview) # Live preview of sources in target format.
ecm_optional_add_subdirectory(project) # Small & smart project manager.
ecm_optional_add_subdirectory(replicode)
ecm_optional_add_subdirectory(rustcompletion)
ecm_optional_add_subdirectory(search)
ecm_optional_add_subdirectory(sessionapplet)
ecm_optional_add_subdirectory(snippets)
ecm_optional_add_subdirectory(symbolviewer) # List symbols and functions in a file.
ecm_optional_add_subdirectory(tabswitcher) # ALT+Tab like tab switcher.
ecm_optional_add_subdirectory(textfilter) # Pipe text through some external command.
ecm_optional_add_subdirectory(xmlcheck) # XML Validation plugin
ecm_optional_add_subdirectory(xmltools) # XML completion
>>>>>>> 231d52d6
<|MERGE_RESOLUTION|>--- conflicted
+++ resolved
@@ -1,104 +1,9 @@
-<<<<<<< HEAD
-# detect additional frameworks
-find_package(KF5 "${KF5_DEP_VERSION}" OPTIONAL_COMPONENTS Wallet Plasma Service ItemModels ThreadWeaver NewStuff IconThemes GuiAddons)
-
-set_package_properties(KF5Wallet PROPERTIES PURPOSE "Required to build the katesql addon")
-set_package_properties(KF5Plasma PROPERTIES PURPOSE "Required to build the sessionapplet addon")
-set_package_properties(KF5Service PROPERTIES PURPOSE "Required to build the sessionapplet addon")
-set_package_properties(KF5ItemModels PROPERTIES PURPOSE "Required to build the project, konsole addon")
-set_package_properties(KF5ThreadWeaver PROPERTIES PURPOSE "Required to build the project addon")
-set_package_properties(KF5NewStuff PROPERTIES PURPOSE "Required to build the snippets and project addons")
-
-# document switcher
-ecm_optional_add_subdirectory (filetree)
-
-# search in open documents and files
-ecm_optional_add_subdirectory (search)
-
-# ALT+Tab like tab switcher
-ecm_optional_add_subdirectory (tabswitcher)
-
-# ctags
-ecm_optional_add_subdirectory (kate-ctags)
-
-# backtrace
-ecm_optional_add_subdirectory (backtracebrowser)
-
-# file browser
-ecm_optional_add_subdirectory (filebrowser)
-
-# xml completion
-ecm_optional_add_subdirectory (xmltools)
-
-# XML Validation plugin
-ecm_optional_add_subdirectory (xmlcheck)
-
-# open header matching to current file
-ecm_optional_add_subdirectory (openheader)
-
-# debugger plugin, needs windows love, guarded until ported to win32
-if (NOT WIN32)
-    ecm_optional_add_subdirectory (gdbplugin)
-endif ()
-
-# list symbols and functions in a file
-ecm_optional_add_subdirectory (symbolviewer)
-
-# replicode integration
-ecm_optional_add_subdirectory (replicode)
-
-# pipe text through some external command
-ecm_optional_add_subdirectory (textfilter)
-
-if(NOT KF5TextEditor_VERSION VERSION_LESS 5.57.0)
-    # external tools
-    ecm_optional_add_subdirectory (externaltools)
-endif()
-
-# Rust complection plugin
-ecm_optional_add_subdirectory (rustcompletion)
-
-# D completion plugin
-ecm_optional_add_subdirectory (lumen)
-
-# build plugin
-ecm_optional_add_subdirectory (katebuild-plugin)
-
-# close document except this one (or similar)
-ecm_optional_add_subdirectory (close-except-like)
-
-if(KF5Wallet_FOUND)
-    # kate sql
-    ecm_optional_add_subdirectory (katesql)
-endif()
-
-if(KF5NewStuff_FOUND)
-    # snippets
-    ecm_optional_add_subdirectory (snippets)
-endif()
-
-# live preview of sources in target format
-ecm_optional_add_subdirectory (preview)
-
-# terminal tool view
-if(KF5Service_FOUND AND NOT WIN32)
-    ecm_optional_add_subdirectory (konsole)
-endif()
-
-if(KF5ItemModels_FOUND AND KF5ThreadWeaver_FOUND AND KF5NewStuff_FOUND)
-    # small & smart project manager
-    ecm_optional_add_subdirectory (project)
-endif()
-
-if (KF5Plasma_FOUND AND KF5Service_FOUND)
-    ecm_optional_add_subdirectory (sessionapplet)
-endif()
-=======
 # Most plugins will need to link against KF5TextEditor to have access to its plugin interface.
 find_package(KF5TextEditor QUIET REQUIRED)
 
 ecm_optional_add_subdirectory(backtracebrowser)
 ecm_optional_add_subdirectory(close-except-like) # Close all documents except this one (or similar).
+ecm_optional_add_subdirectory(externaltools)
 ecm_optional_add_subdirectory(filebrowser)
 ecm_optional_add_subdirectory(filetree)
 ecm_optional_add_subdirectory(gdbplugin) 
@@ -120,5 +25,4 @@
 ecm_optional_add_subdirectory(tabswitcher) # ALT+Tab like tab switcher.
 ecm_optional_add_subdirectory(textfilter) # Pipe text through some external command.
 ecm_optional_add_subdirectory(xmlcheck) # XML Validation plugin
-ecm_optional_add_subdirectory(xmltools) # XML completion
->>>>>>> 231d52d6
+ecm_optional_add_subdirectory(xmltools) # XML completion