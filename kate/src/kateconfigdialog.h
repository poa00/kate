/* This file is part of the KDE project
   Copyright (C) 2001 Christoph Cullmann <cullmann@kde.org>
   Copyright (C) 2002 Joseph Wenninger <jowenn@kde.org>
   Copyright (C) 2007 Mirko Stocker <me@misto.ch>

   This library is free software; you can redistribute it and/or
   modify it under the terms of the GNU Library General Public
   License as published by the Free Software Foundation; either
   version 2 of the License, or (at your option) any later version.

   This library is distributed in the hope that it will be useful,
   but WITHOUT ANY WARRANTY; without even the implied warranty of
   MERCHANTABILITY or FITNESS FOR A PARTICULAR PURPOSE.  See the GNU
   Library General Public License for more details.

   You should have received a copy of the GNU Library General Public License
   along with this library; see the file COPYING.LIB.  If not, write to
   the Free Software Foundation, Inc., 51 Franklin Street, Fifth Floor,
   Boston, MA 02110-1301, USA.
*/

#ifndef __kate_configdialog_h__
#define __kate_configdialog_h__

#include <KTextEditor/Plugin>
#include <KTextEditor/ConfigPageInterface>
#include <KTextEditor/Editor>
#include <KTextEditor/Document>
#include <KTextEditor/View>

#include <KPageDialog>
<<<<<<< HEAD
#include <QList>
#include <KSharedConfig>
=======
>>>>>>> 8a1f8af8

class QCheckBox;
class QSpinBox;
class KateMainWindow;
namespace Ui {
    class SessionConfigWidget;
}

struct PluginPageListItem {
    KTextEditor::Plugin *plugin;
    KTextEditor::ConfigPageInterface *configPageInterface;
    uint idInPlugin;
    KTextEditor::ConfigPage *pluginPage;
    QWidget *pageParent;
    KPageWidgetItem *pageWidgetItem;
};

class KateConfigDialog : public KPageDialog
{
    Q_OBJECT

public:
    KateConfigDialog(KateMainWindow *parent, KTextEditor::View *view);
    ~KateConfigDialog();
    
public: // static
    /**
     * Reads the value from the given open config. If not present in config yet then
     * the default value 10 is used.
     */
    static int readRecentFilesMaxCount(KSharedConfig::Ptr config);

public:
    void addPluginPage(KTextEditor::Plugin *plugin);
    void removePluginPage(KTextEditor::Plugin *plugin);
    void showAppPluginPage(KTextEditor::ConfigPageInterface *configpageinterface, uint id);
protected Q_SLOTS:
    void slotApply();
    void slotChanged();
    void slotHelp();

    void slotCurrentPageChanged(KPageWidgetItem *current, KPageWidgetItem *before);

private:
    KateMainWindow *m_mainWindow;

    KTextEditor::View *m_view;
    bool m_dataChanged;

    QCheckBox *m_modNotifications;
    QCheckBox *m_saveMetaInfos;
    QSpinBox *m_daysMetaInfos;
    
    // Sessions Page
    Ui::SessionConfigWidget *sessionConfigUi;    

    QHash<KPageWidgetItem *, PluginPageListItem *> m_pluginPages;
    QList<KTextEditor::ConfigPage *> m_editorPages;
    KPageWidgetItem *m_applicationPage;
    KPageWidgetItem *m_editorPage;

    void addEditorPages();
};

#endif
<|MERGE_RESOLUTION|>--- conflicted
+++ resolved
@@ -29,11 +29,7 @@
 #include <KTextEditor/View>
 
 #include <KPageDialog>
-<<<<<<< HEAD
-#include <QList>
 #include <KSharedConfig>
-=======
->>>>>>> 8a1f8af8
 
 class QCheckBox;
 class QSpinBox;
